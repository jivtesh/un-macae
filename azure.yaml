# yaml-language-server: $schema=https://raw.githubusercontent.com/Azure/azure-dev/main/schemas/v1.0/azure.yaml.json
<<<<<<< HEAD
environment:
  name: multi-agent-custom-automation-engine-solution-accelerator
  location: eastus
name: multi-agent-custom-automation-engine-solution-accelerator
metadata:
    template: multi-agent-custom-automation-engine-solution-accelerator@1.0
parameters:
  azureOpenAILocation:
    type: string
    default: eastus2
  prefix:
    type: string
    default: ma-azdtest
  baseUrl:
    type: string
    default: 'https://raw.githubusercontent.com/microsoft/multi-agent-custom-automation-engine-solution-accelerator'
deployment:
  mode: Incremental
  template: ./infra/main.bicep  # Path to the main.bicep file inside the 'deployment' folder
  prameters:
    azureOpenAILocation: ${{ parameters.AiLocation }}
    prefix: ${{ parameters.ResourcePrefix }}
    baseUrl: ${{ parameters.baseUrl }}
=======
name: multi-agent-custom-automation-engine-solution-accelerator
>>>>>>> 47f057f2
<|MERGE_RESOLUTION|>--- conflicted
+++ resolved
@@ -1,28 +1,2 @@
 # yaml-language-server: $schema=https://raw.githubusercontent.com/Azure/azure-dev/main/schemas/v1.0/azure.yaml.json
-<<<<<<< HEAD
-environment:
-  name: multi-agent-custom-automation-engine-solution-accelerator
-  location: eastus
-name: multi-agent-custom-automation-engine-solution-accelerator
-metadata:
-    template: multi-agent-custom-automation-engine-solution-accelerator@1.0
-parameters:
-  azureOpenAILocation:
-    type: string
-    default: eastus2
-  prefix:
-    type: string
-    default: ma-azdtest
-  baseUrl:
-    type: string
-    default: 'https://raw.githubusercontent.com/microsoft/multi-agent-custom-automation-engine-solution-accelerator'
-deployment:
-  mode: Incremental
-  template: ./infra/main.bicep  # Path to the main.bicep file inside the 'deployment' folder
-  prameters:
-    azureOpenAILocation: ${{ parameters.AiLocation }}
-    prefix: ${{ parameters.ResourcePrefix }}
-    baseUrl: ${{ parameters.baseUrl }}
-=======
-name: multi-agent-custom-automation-engine-solution-accelerator
->>>>>>> 47f057f2
+name: multi-agent-custom-automation-engine-solution-accelerator