targetScope = 'resourceGroup'
// @description('Location for all resources.')
// param location string

@allowed([
  'australiaeast'
  'brazilsouth'
  'canadacentral'
  'canadaeast'
  'eastus'
  'eastus2'
  'francecentral'
  'germanywestcentral'
  'japaneast'
  'koreacentral'
  'northcentralus'
  'norwayeast'
  'polandcentral'
  'southafricanorth'
  'southcentralus'
  'southindia'
  'swedencentral'
  'switzerlandnorth'
  'uaenorth'
  'uksouth'
  'westeurope'
  'westus'
  'westus3'
])
@description('Location for all Ai services resources. This location can be different from the resource group location.')
param azureOpenAILocation string //= 'eastus2' // The location used for all deployed resources.  This location must be in the same region as the resource group.

@minLength(3)
@maxLength(20)
<<<<<<< HEAD
@description('Prefix for all resources created by this template.  This prefix will be used to create unique names for all resources.  The prefix must be unique within the resource group.')
param prefix string //= 'macae'
=======
@description('A unique prefix for all resources in this deployment. This should be 3-20 characters long:')
param environmentName string
 
var uniqueId = toLower(uniqueString(subscription().id, environmentName, resourceGroup().location))
var solutionPrefix = 'ma${padLeft(take(uniqueId, 12), 12, '0')}'
>>>>>>> 47f057f2

@description('Tags to apply to all deployed resources')
param tags object = {}

@description('The size of the resources to deploy, defaults to a mini size')
param resourceSize {
  gpt4oCapacity: int
  containerAppSize: {
    cpu: string
    memory: string
    minReplicas: int
    maxReplicas: int
  }
} = {
  gpt4oCapacity: 1
  containerAppSize: {
    cpu: '2.0'
    memory: '4.0Gi'
    minReplicas: 1
    maxReplicas: 1
  }
}
param capacity int = 140

var location = resourceGroup().location
var modelVersion = '2024-08-06'
var aiServicesName = '${solutionPrefix}-aiservices'
var deploymentType = 'GlobalStandard'
var gptModelVersion = 'gpt-4o'
var appVersion = 'fnd01'
var resgistryName = 'biabcontainerreg'
var dockerRegistryUrl = 'https://${resgistryName}.azurecr.io'

@description('URL for frontend docker image')
var backendDockerImageURL = '${resgistryName}.azurecr.io/macaebackend:${appVersion}'
var frontendDockerImageURL = '${resgistryName}.azurecr.io/macaefrontend:${appVersion}'

var uniqueNameFormat = '${solutionPrefix}-{0}-${uniqueString(resourceGroup().id, solutionPrefix)}'
var aoaiApiVersion = '2025-01-01-preview'

resource logAnalytics 'Microsoft.OperationalInsights/workspaces@2023-09-01' = {
  name: format(uniqueNameFormat, 'logs')
  location: location
  tags: tags
  properties: {
    retentionInDays: 30
    sku: {
      name: 'PerGB2018'
    }
  }
}

resource appInsights 'Microsoft.Insights/components@2020-02-02-preview' = {
  name: format(uniqueNameFormat, 'appins')
  location: location
  kind: 'web'
  properties: {
    Application_Type: 'web'
    WorkspaceResourceId: logAnalytics.id
  }
}

var aiModelDeployments = [
  {
    name: gptModelVersion
    model: gptModelVersion
    version: modelVersion
    sku: {
      name: deploymentType
      capacity: capacity
    }
    raiPolicyName: 'Microsoft.Default'
  }
]

resource aiServices 'Microsoft.CognitiveServices/accounts@2024-04-01-preview' = {
  name: aiServicesName
  location: location
  sku: {
    name: 'S0'
  }
  kind: 'AIServices'
  properties: {
    customSubDomainName: aiServicesName
    apiProperties: {
      //statisticsEnabled: false
    }
    //disableLocalAuth: true
  }
}

resource aiServicesDeployments 'Microsoft.CognitiveServices/accounts/deployments@2023-05-01' = [
  for aiModeldeployment in aiModelDeployments: {
    parent: aiServices //aiServices_m
    name: aiModeldeployment.name
    properties: {
      model: {
        format: 'OpenAI'
        name: aiModeldeployment.model
        version: aiModeldeployment.version
      }
      raiPolicyName: aiModeldeployment.raiPolicyName
    }
    sku: {
      name: aiModeldeployment.sku.name
      capacity: aiModeldeployment.sku.capacity
    }
  }
]

module kvault 'deploy_keyvault.bicep' = {
  name: 'deploy_keyvault'
  params: {
    solutionName: solutionPrefix
    solutionLocation: location
    managedIdentityObjectId: managedIdentityModule.outputs.managedIdentityOutput.objectId
  }
  scope: resourceGroup(resourceGroup().name)
}

// First, add this section to store the AI Services key in Key Vault


// Then modify the aifoundry module to reference the secret securely
module aifoundry 'deploy_ai_foundry.bicep' = {
  name: 'deploy_ai_foundry'
  params: {
    solutionName: solutionPrefix
    solutionLocation: azureOpenAILocation
    keyVaultName: kvault.outputs.keyvaultName
    gptModelName: gptModelVersion
    gptModelVersion: gptModelVersion
    managedIdentityObjectId: managedIdentityModule.outputs.managedIdentityOutput.objectId
    aiServicesEndpoint: aiServices.properties.endpoint
    aiServicesKey: aiServices.listKeys().key1
    aiServicesId: aiServices.id
  }
  scope: resourceGroup(resourceGroup().name)
}

resource aoaiUserRoleDefinition 'Microsoft.Authorization/roleDefinitions@2022-05-01-preview' existing = {
  name: '5e0bd9bd-7b93-4f28-af87-19fc36ad61bd' //'Cognitive Services OpenAI User'
}

resource acaAoaiRoleAssignment 'Microsoft.Authorization/roleAssignments@2022-04-01' = {
  name: guid(containerApp.id, aiServices.id, aoaiUserRoleDefinition.id)
  scope: aiServices
  properties: {
    principalId: containerApp.identity.principalId
    roleDefinitionId: aoaiUserRoleDefinition.id
    principalType: 'ServicePrincipal'
  }
}

resource cosmos 'Microsoft.DocumentDB/databaseAccounts@2024-05-15' = {
  name: format(uniqueNameFormat, 'cosmos')
  location: location
  tags: tags
  kind: 'GlobalDocumentDB'
  properties: {
    databaseAccountOfferType: 'Standard'
    enableFreeTier: false
    locations: [
      {
        failoverPriority: 0
        locationName: location
      }
    ]
    capabilities: [{ name: 'EnableServerless' }]
    //disableLocalAuth: true
  }

  resource contributorRoleDefinition 'sqlRoleDefinitions' existing = {
    name: '00000000-0000-0000-0000-000000000002'
  }

  resource autogenDb 'sqlDatabases' = {
    name: 'autogen'
    properties: {
      resource: {
        id: 'autogen'
        createMode: 'Default'
      }
    }

    resource memoryContainer 'containers' = {
      name: 'memory'
      properties: {
        resource: {
          id: 'memory'
          partitionKey: {
            kind: 'Hash'
            version: 2
            paths: [
              '/session_id'
            ]
          }
        }
      }
    }
  }
}
// Define existing ACR resource

resource pullIdentity 'Microsoft.ManagedIdentity/userAssignedIdentities@2023-07-31-preview' = {
  name: format(uniqueNameFormat, 'containerapp-pull')
  location: location
}

resource containerAppEnv 'Microsoft.App/managedEnvironments@2024-03-01' = {
  name: format(uniqueNameFormat, 'containerapp')
  location: location
  tags: tags
  properties: {
    daprAIConnectionString: appInsights.properties.ConnectionString
    appLogsConfiguration: {
      destination: 'log-analytics'
      logAnalyticsConfiguration: {
        customerId: logAnalytics.properties.customerId
        sharedKey: logAnalytics.listKeys().primarySharedKey
      }
    }
  }
  resource aspireDashboard 'dotNetComponents@2024-02-02-preview' = {
    name: 'aspire-dashboard'
    properties: {
      componentType: 'AspireDashboard'
    }
  }
}

resource acaCosomsRoleAssignment 'Microsoft.DocumentDB/databaseAccounts/sqlRoleAssignments@2024-05-15' = {
  name: guid(containerApp.id, cosmos::contributorRoleDefinition.id)
  parent: cosmos
  properties: {
    principalId: containerApp.identity.principalId
    roleDefinitionId: cosmos::contributorRoleDefinition.id
    scope: cosmos.id
  }
}

@description('')
resource containerApp 'Microsoft.App/containerApps@2024-03-01' = {
  name: '${solutionPrefix}-backend'
  location: location
  tags: tags
  identity: {
    type: 'SystemAssigned, UserAssigned'
    userAssignedIdentities: {
      '${pullIdentity.id}': {}
    }
  }
  properties: {
    managedEnvironmentId: containerAppEnv.id
    configuration: {
      ingress: {
        targetPort: 8000
        external: true
        corsPolicy: {
          allowedOrigins: [
            'https://${format(uniqueNameFormat, 'frontend')}.azurewebsites.net'
            'http://${format(uniqueNameFormat, 'frontend')}.azurewebsites.net'
          ]
        }
      }
      activeRevisionsMode: 'Single'
    }
    template: {
      scale: {
        minReplicas: resourceSize.containerAppSize.minReplicas
        maxReplicas: resourceSize.containerAppSize.maxReplicas
        rules: [
          {
            name: 'http-scaler'
            http: {
              metadata: {
                concurrentRequests: '100'
              }
            }
          }
        ]
      }
      containers: [
        {
          name: 'backend'
          image: backendDockerImageURL
          resources: {
            cpu: json(resourceSize.containerAppSize.cpu)
            memory: resourceSize.containerAppSize.memory
          }
          env: [
            {
              name: 'COSMOSDB_ENDPOINT'
              value: cosmos.properties.documentEndpoint
            }
            {
              name: 'COSMOSDB_DATABASE'
              value: cosmos::autogenDb.name
            }
            {
              name: 'COSMOSDB_CONTAINER'
              value: cosmos::autogenDb::memoryContainer.name
            }
            {
              name: 'AZURE_OPENAI_ENDPOINT'
              value: replace(aiServices.properties.endpoint, 'cognitiveservices.azure.com', 'openai.azure.com')
            }
            {
              name: 'AZURE_OPENAI_MODEL_NAME'
              value: gptModelVersion
            }
            {
              name: 'AZURE_OPENAI_DEPLOYMENT_NAME'
              value: gptModelVersion
            }
            {
              name: 'AZURE_OPENAI_API_VERSION'
              value: aoaiApiVersion
            }
            {
              name: 'APPLICATIONINSIGHTS_INSTRUMENTATION_KEY'
              value: appInsights.properties.InstrumentationKey
            }
            {
              name: 'APPLICATIONINSIGHTS_CONNECTION_STRING'
              value: appInsights.properties.ConnectionString
            }
            {
              name: 'AZURE_AI_AGENT_PROJECT_CONNECTION_STRING'
              value: aifoundry.outputs.projectConnectionString
            }
            {
              name: 'AZURE_AI_SUBSCRIPTION_ID'
              value: subscription().subscriptionId
            }
            {
              name: 'AZURE_AI_RESOURCE_GROUP'
              value: resourceGroup().name
            }
            {
              name: 'AZURE_AI_PROJECT_NAME'
              value: aifoundry.outputs.aiProjectName
            }
            {
              name: 'FRONTEND_SITE_NAME'
              value: 'https://${format(uniqueNameFormat, 'frontend')}.azurewebsites.net'
            }
          ]
        }
      ]
    }
  }
}
resource frontendAppServicePlan 'Microsoft.Web/serverfarms@2021-02-01' = {
  name: format(uniqueNameFormat, 'frontend-plan')
  location: location
  tags: tags
  sku: {
    name: 'P1v2'
    capacity: 1
    tier: 'PremiumV2'
  }
  properties: {
    reserved: true
  }
  kind: 'linux' // Add this line to support Linux containers
}

resource frontendAppService 'Microsoft.Web/sites@2021-02-01' = {
  name: format(uniqueNameFormat, 'frontend')
  location: location
  tags: tags
  kind: 'app,linux,container'
  properties: {
    serverFarmId: frontendAppServicePlan.id
    reserved: true
    siteConfig: {
      linuxFxVersion: 'DOCKER|${frontendDockerImageURL}'
      appSettings: [
        {
          name: 'DOCKER_REGISTRY_SERVER_URL'
          value: dockerRegistryUrl
        }
        {
          name: 'WEBSITES_PORT'
          value: '3000'
        }
        {
          name: 'WEBSITES_CONTAINER_START_TIME_LIMIT'
          value: '1800'
        }
        {
          name: 'BACKEND_API_URL'
          value: 'https://${containerApp.properties.configuration.ingress.fqdn}'
        }
        {
          name: 'AUTH_ENABLED'
          value: 'false'
        }
      ]
    }
  }
  dependsOn: [containerApp]
  identity: {
    type: 'SystemAssigned,UserAssigned'
    userAssignedIdentities: {
      '${pullIdentity.id}': {}
    }
  }
}

resource aiHubProject 'Microsoft.MachineLearningServices/workspaces@2024-01-01-preview' existing = {
  name: '${solutionPrefix}-aiproject' // aiProjectName must be calculated - available at main start.
}

resource aiDeveloper 'Microsoft.Authorization/roleDefinitions@2022-04-01' existing = {
  name: '64702f94-c441-49e6-a78b-ef80e0188fee'
}

resource aiDeveloperAccessProj 'Microsoft.Authorization/roleAssignments@2022-04-01' = {
  name: guid(containerApp.name, aiHubProject.id, aiDeveloper.id)
  scope: aiHubProject
  properties: {
    roleDefinitionId: aiDeveloper.id
    principalId: containerApp.identity.principalId
  }
}

var cosmosAssignCli = 'az cosmosdb sql role assignment create --resource-group "${resourceGroup().name}" --account-name "${cosmos.name}" --role-definition-id "${cosmos::contributorRoleDefinition.id}" --scope "${cosmos.id}" --principal-id "${containerApp.identity.principalId}"'

module managedIdentityModule 'deploy_managed_identity.bicep' = {
  name: 'deploy_managed_identity'
  params: {
    solutionName: solutionPrefix
    //solutionLocation: location
    managedIdentityId: pullIdentity.id
    managedIdentityPropPrin: pullIdentity.properties.principalId
    managedIdentityLocation: pullIdentity.location
  }
  scope: resourceGroup(resourceGroup().name)
}

module deploymentScriptCLI 'br/public:avm/res/resources/deployment-script:0.5.1' = {
  name: 'deploymentScriptCLI'
  params: {
    // Required parameters
    kind: 'AzureCLI'
    name: 'rdsmin001'
    // Non-required parameters
    azCliVersion: '2.69.0'
    location: location
    managedIdentities: {
      userAssignedResourceIds: [
        managedIdentityModule.outputs.managedIdentityId
      ]
    }
    scriptContent: cosmosAssignCli
  }
}<|MERGE_RESOLUTION|>--- conflicted
+++ resolved
@@ -32,16 +32,11 @@
 
 @minLength(3)
 @maxLength(20)
-<<<<<<< HEAD
-@description('Prefix for all resources created by this template.  This prefix will be used to create unique names for all resources.  The prefix must be unique within the resource group.')
-param prefix string //= 'macae'
-=======
 @description('A unique prefix for all resources in this deployment. This should be 3-20 characters long:')
 param environmentName string
  
 var uniqueId = toLower(uniqueString(subscription().id, environmentName, resourceGroup().location))
 var solutionPrefix = 'ma${padLeft(take(uniqueId, 12), 12, '0')}'
->>>>>>> 47f057f2
 
 @description('Tags to apply to all deployed resources')
 param tags object = {}
